--- conflicted
+++ resolved
@@ -9,13 +9,8 @@
 import time
 from datetime import datetime
 from concurrent.futures import ProcessPoolExecutor
-<<<<<<< HEAD
-from typing import Iterable, Optional
+from typing import Any, Callable, Dict, Iterable, Optional, Type
 from db import MetadataDB
-=======
-from typing import Any, Callable, Dict, Iterable, Optional, Type
-
->>>>>>> abd4799b
 from datasets import Dataset
 from pydantic import BaseModel
 from xxhash import xxh64
@@ -133,6 +128,19 @@
     name = f"{name.replace(' ', '-')}--{fingerprint}" if name else fingerprint
     requests_path = os.path.join(bella_cache_dir, f"{name}/requests.jsonl")
     responses_path = os.path.join(bella_cache_dir, f"{name}/responses.jsonl")
+    metadata_db_path = os.path.join(bella_cache_dir, "metadata.db")
+    metadata_db = MetadataDB(metadata_db_path)
+
+    metadata_dict = {
+        "timestamp": datetime.now().isoformat(),
+        "dataset_hash": dataset_hash,
+        "user_prompt": prompter.user_prompt,
+        "system_prompt": prompter.system_prompt,
+        "model_name": prompter.model_name,
+        "response_format": prompter.response_format.schema_json(),
+        "run_hash": fingerprint,
+    }
+    metadata_db.store_metadata(metadata_dict)
 
     _create_requests_file(dataset, requests_path, prompter, resume)
     asyncio.run(
@@ -264,6 +272,7 @@
     # Process chunks in parallel
     with ProcessPoolExecutor(max_workers=num_cores) as executor:
         chunk_hash = list(executor.map(_hash_chunk, chunks))
+        chunk_hash = list(executor.map(_hash_chunk, chunks))
         chunk_hash_str = "|||".join(chunk_hash)
         hash_value = xxh64(chunk_hash_str).hexdigest()
 
@@ -278,27 +287,8 @@
     if func is None:
         return xxh64("").hexdigest()
 
-<<<<<<< HEAD
-    name = f"{name.replace(' ', '-')}--{fingerprint}" if name else fingerprint
-    requests_path = os.path.join(bella_cache_dir, f"{name}/requests.jsonl")
-    responses_path = os.path.join(bella_cache_dir, f"{name}/responses.jsonl")
-    metadata_db_path = os.path.join(bella_cache_dir, "metadata.db")
-    metadata_db = MetadataDB(metadata_db_path)
-
-    metadata_dict = {
-        "timestamp": datetime.now().isoformat(),
-        "dataset_hash": dataset_hash,
-        "user_prompt": prompter.user_prompt,
-        "system_prompt": prompter.system_prompt,
-        "model_name": prompter.model_name,
-        "response_format": prompter.response_format.schema_json(),
-        "run_hash": fingerprint,
-    }
-    metadata_db.store_metadata(metadata_dict)
-=======
     # Get function signature for debugging
     sig = inspect.signature(func)
     logging.debug(f"Function parameters: {list(sig.parameters.keys())}")
->>>>>>> abd4799b
 
     return xxh64(func.__code__.co_code).hexdigest()