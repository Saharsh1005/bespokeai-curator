--- conflicted
+++ resolved
@@ -2,11 +2,7 @@
 from datasets import Dataset, load_dataset
 from pydantic import BaseModel, Field
 
-<<<<<<< HEAD
 from bespokelabs import curator
-=======
-from bella import Prompter
->>>>>>> 20290f67
 
 
 class InstructionResponse(BaseModel):
@@ -44,22 +40,14 @@
         "user_prompt": f"{row['instruction']}",
     }
 
-<<<<<<< HEAD
+
 instruction_prompter = curator.Prompter(
-=======
-
-prompter = Prompter(
->>>>>>> 20290f67
     model_name="gpt-4o-mini",
     prompt_func=get_instruction_response,
     response_format=InstructionResponse,
 )
 
-<<<<<<< HEAD
 ds_results = instruction_prompter(ds.to_list())
-=======
-ds_results = prompter(ds.to_list())
->>>>>>> 20290f67
 
 rows = []
 for row, result in zip(ds, ds_results):
