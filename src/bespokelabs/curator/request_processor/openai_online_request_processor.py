--- conflicted
+++ resolved
@@ -165,13 +165,7 @@
                 )
             )
 
-<<<<<<< HEAD
-        dataset = self.create_dataset_files(
-            dataset, working_dir, parse_func_hash, prompt_formatter
-        )
-=======
         dataset = self.create_dataset_files(working_dir, prompt_formatter)
->>>>>>> bb5edc3d
         return dataset
 
     async def process_generic_requests_from_file(
