--- conflicted
+++ resolved
@@ -20,9 +20,7 @@
     GenericRequest,
     GenericResponse,
 )
-from bespokelabs.curator.request_processor.event_loop import (
-    run_in_event_loop,
-)
+from bespokelabs.curator.request_processor.event_loop import run_in_event_loop
 
 T = TypeVar("T")
 logger = logging.getLogger(__name__)
@@ -148,18 +146,10 @@
         for generic_requests_file, generic_responses_file in zip(
             generic_requests_files, generic_responses_files
         ):
-<<<<<<< HEAD
             run_in_event_loop(
-                self.process_api_requests_from_file(
-                    requests_filepath=requests_file,
-                    save_filepath=responses_file,
-=======
-            loop = get_or_create_event_loop()
-            loop.run_until_complete(
                 self.process_generic_requests_from_file(
                     generic_requests_filepath=generic_requests_file,
                     save_filepath=generic_responses_file,
->>>>>>> bb5edc3d
                     request_url=self.url,
                     max_requests_per_minute=rpm,
                     max_tokens_per_minute=tpm,
