--- conflicted
+++ resolved
@@ -49,17 +49,11 @@
         return len(self.downloaded_batches)
 
     @property
-<<<<<<< HEAD
     def n_finished_succeeded_requests(self) -> int:
-=======
-    def n_finished_requests(self) -> int:
-        """Get the total number of finished requests across submitted and finished batches."""
->>>>>>> b2cb361e
         batches = list(self.submitted_batches.values()) + list(self.finished_batches.values())
         return sum(b.request_counts.succeeded for b in batches)
 
     @property
-<<<<<<< HEAD
     def n_finished_failed_requests(self) -> int:
         batches = list(self.finished_batches.values())
         return sum(b.request_counts.failed for b in batches)
@@ -71,22 +65,12 @@
 
     @property
     def n_downloaded_failed_requests(self) -> int:
-=======
-    def n_downloaded_requests(self) -> int:
-        """Get the total number of downloaded requests."""
->>>>>>> b2cb361e
         batches = list(self.downloaded_batches.values())
         return sum(b.request_counts.failed for b in batches)
 
     @property
-<<<<<<< HEAD
     def n_finished_or_downloaded_succeeded_requests(self) -> int:
         return self.n_finished_succeeded_requests + self.n_downloaded_succeeded_requests
-=======
-    def n_finished_or_downloaded_requests(self) -> int:
-        """Get the total number of requests that are either finished or downloaded."""
-        return self.n_finished_requests + self.n_downloaded_requests
->>>>>>> b2cb361e
 
     @property
     def n_submitted_finished_or_downloaded_batches(self) -> int:
